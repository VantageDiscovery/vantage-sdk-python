--- conflicted
+++ resolved
@@ -13,11 +13,7 @@
 
 __author__ = """Vantage"""
 __email__ = 'none@vantage.com'
-<<<<<<< HEAD
-__version__ = '0.9.4'
-=======
 __version__ = '0.9.5'
->>>>>>> bb7c3b1b
 __all__ = [
     "VantageClient",
     "Collection",
