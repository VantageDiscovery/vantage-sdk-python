#!/usr/bin/env python

import pytest

from vantage_sdk.client import VantageClient
from vantage_sdk.core.http.exceptions import (
    BadRequestException,
    UnauthorizedException,
)
from vantage_sdk.model.search import (
    Facet,
    FacetType,
    Filter,
    MoreLikeTheseItem,
    TotalCountsOptions,
    VantageVibeImageBase64,
    VantageVibeImageUrl,
)


"""Integration tests for search endpoints"""


class TestSearch:
    def test_if_embedding_search_returns_result(
        self,
        client: VantageClient,
        account_params: dict,
        test_collection_id: str,
    ):
        """
        Tests if embedding search will return correct result.
        """
        # Given
        collection_id = test_collection_id
        search_embedding = [1, 1, 1, 1, 1]

        # When
        result = client.embedding_search(
            embedding=search_embedding,
            collection_id=collection_id,
            account_id=account_params["id"],
        )

        # Then
        assert result.status == 200
        assert len(result.results) == 10

    def test_embedding_search_on_non_existing_collection(
        self,
        client: VantageClient,
        account_params: dict,
        test_collection_id: str,
    ):
        """
        Tests if searching a non-existing collection will raise an exception.
        """
        # Given
        collection_id = test_collection_id
        search_embedding = [1, 1, 1, 1, 1]

        # When
        with pytest.raises(UnauthorizedException) as exception:
            client.embedding_search(
                embedding=search_embedding,
                collection_id=collection_id,
                account_id=account_params["id"],
            )

        # Then
        assert exception.type is UnauthorizedException

    def test_embedding_search_with_invalid_embedding(
        self,
        client: VantageClient,
        account_params: dict,
        test_collection_id: str,
    ):
        """
        Tests if searching using an empty embedding will raise an exception.
        """
        # Given
        collection_id = test_collection_id
        search_embedding = []

        # When
        with pytest.raises(BadRequestException) as exception:
            client.embedding_search(
                embedding=search_embedding,
                collection_id=collection_id,
                account_id=account_params["id"],
            )

        # Then
        assert exception.type is BadRequestException

    def test_embedding_search_with_invalid_accuracy(
        self,
        client: VantageClient,
        account_params: dict,
        test_collection_id: str,
    ):
        """
        Tests if searching using invalid accuracy parameter
        will raise an exception.
        """
        # Given
        collection_id = test_collection_id
        search_embedding = [1, 1, 1, 1, 1]
        accuracy = 800

        # When
        with pytest.raises(BadRequestException) as exception:
            client.embedding_search(
                embedding=search_embedding,
                collection_id=collection_id,
                accuracy=accuracy,
                account_id=account_params["id"],
            )

        # Then
        assert exception.type is BadRequestException

    def test_if_semantic_search_returns_result(
        self,
        client: VantageClient,
        account_params: dict,
        test_collection_id: str,
    ):
        """
        Tests if semantic search will return correct result.
        """
        # Given
        collection_id = test_collection_id
        accuracy = 0.2
        search_text = "short legs and long body"

        # When
        result = client.semantic_search(
            text=search_text,
            collection_id=collection_id,
            accuracy=accuracy,
            account_id=account_params["id"],
        )

        # Then
        assert result.status == 200
        assert len(result.results) == 10

    def test_semantic_search_on_non_existing_collection(
        self,
        client: VantageClient,
        account_params: dict,
        test_collection_id: str,
    ):
        """
        Tests if performing a semantic search on an non-existing collection
        will raise an exception.
        """
        # Given
        collection_id = test_collection_id
        search_text = "Test search"

        # When
        with pytest.raises(UnauthorizedException) as exception:
            client.semantic_search(
                text=search_text,
                collection_id=collection_id,
                account_id=account_params["id"],
            )

        # Then
        assert exception.type is UnauthorizedException

    def test_semantic_search_with_invalid_accuracy(
        self,
        client: VantageClient,
        account_params: dict,
        test_collection_id: str,
    ):
        """
        Tests if performing a semantic search with an invalid
        accuracy parameter will raise an exception.
        """

        # Given
        collection_id = test_collection_id
        search_text = "Test search"
        accuracy = 800

        # When
        with pytest.raises(BadRequestException) as exception:
            client.semantic_search(
                text=search_text,
                collection_id=collection_id,
                accuracy=accuracy,
                account_id=account_params["id"],
            )

        # Then
        assert exception.type is BadRequestException

    def test_more_like_this_search(
        self,
        client: VantageClient,
        account_params: dict,
        test_collection_id: str,
    ) -> None:
        """
        Tests if MoreLikeThis search will return correct result.
        """
        # Given
        collection_id = test_collection_id
        expected_results = {
            "en_0370917": {"score": 0.907},
            'en_0127807': {"score": 0.904},
            'en_0772990': {"score": 0.904},
        }

        # When
        response = client.more_like_this_search(
            collection_id=collection_id,
            document_id="en_0530926",
            account_id=account_params["id"],
        )

        # Then
        assert response is not None
        assert response.status == 200
        results = response.results
        assert len(results) == len(expected_results)
        for result in results:
            assert result.id in expected_results.keys()
            assert expected_results[result.id]["score"] == round(
                result.score, 3
            )

    def test_more_like_these_search(
        self,
        client: VantageClient,
        account_params: dict,
        test_collection_id: str,
    ) -> None:
        """
        Tests if MoreLikeThese search will return correct result.
        """
        # Given
        collection_id = test_collection_id
        more_like_these = [
            MoreLikeTheseItem(
                weight=1.0,
                query_text="some text",
            ),
            MoreLikeTheseItem(
                weight=1.0,
                query_text="other text",
            ),
        ]
        expected_results = {
            "en_0022659": {"score": 0.891},
            "en_0375881": {"score": 0.891},
            "en_0266579": {"score": 0.891},
            "en_0218966": {"score": 0.891},
            "en_0622322": {"score": 0.89},
        }

        response = client.more_like_these_search(
            collection_id=collection_id,
            account_id=account_params["id"],
            more_like_these=more_like_these,
        )

        # Then
        assert response is not None
        assert response.status == 200
        results = response.results
        assert len(results) == len(expected_results)
        for result in results:
            assert result.id in expected_results.keys()
            assert expected_results[result.id]["score"] == round(
                result.score, 3
            )

    # region Variants

    def test_semantic_search_with_variant_filter(
        self,
        client: VantageClient,
        account_params: dict,
        test_collection_id: str,
    ):
        """
        Tests if semantic search will return correct result using variant filter option.
        """
        # Given
        collection_id = test_collection_id
        search_text = "Test search"

        filter = Filter(
            variant_filter="(color:\"black\" OR color:\"brown\")",
        )

        # When
        result = client.semantic_search(
            text=search_text,
            collection_id=collection_id,
            filter=filter,
            account_id=account_params["id"],
        )

        # Then
        assert result.status == 200
        assert len(result.results) == 3
        for r in result.results:
            assert "variants" in r.model_dump().keys()
        for r in result.results:
            assert "variants_full_list" in r.model_dump().keys()

    def test_embedding_search_with_variant_filter(
        self,
        client: VantageClient,
        account_params: dict,
        test_collection_id: str,
    ):
        """
        Tests if embedding search will return correct result using variant filter option.
        """
        # Given
        collection_id = test_collection_id
        embedding = [1, 1, 1, 1, 1]

        filter = Filter(
            variant_filter="(color:\"black\" OR color:\"brown\")",
        )

        # When
        result = client.embedding_search(
            embedding=embedding,
            collection_id=collection_id,
            filter=filter,
            account_id=account_params["id"],
        )

        # Then
        assert result.status == 200
        assert len(result.results) == 3
        for r in result.results:
            assert "variants" in r.model_dump().keys()
        for r in result.results:
            assert "variants_full_list" in r.model_dump().keys()

    def test_more_like_this_search_with_variant_filter(
        self,
        client: VantageClient,
        account_params: dict,
        test_collection_id: str,
    ):
        """
        Tests if MoreLikeThis search will return correct result using variant filter option.
        """
        # Given
        collection_id = test_collection_id
        document_id = "en_0530926"

        filter = Filter(
            variant_filter="(color:\"black\" OR color:\"brown\")",
        )

        # When
        result = client.more_like_this_search(
            document_id=document_id,
            collection_id=collection_id,
            filter=filter,
            account_id=account_params["id"],
        )

        # Then
        assert result.status == 200
        assert len(result.results) == 3
        for r in result.results:
            assert "variants" in r.model_dump().keys()
        for r in result.results:
            assert "variants_full_list" in r.model_dump().keys()

    def test_more_like_these_search_with_variant_filter(
        self,
        client: VantageClient,
        account_params: dict,
        test_collection_id: str,
    ):
        """
        Tests if MoreLikeThese search will return correct result using variant filter option.
        """
        # Given
        collection_id = test_collection_id
        these = [
            MoreLikeTheseItem(
                weight=1.0,
                query_text="some text",
            ),
            MoreLikeTheseItem(
                weight=1.0,
                query_text="other text",
            ),
        ]

        filter = Filter(
            variant_filter="(color:\"black\" OR color:\"brown\")",
        )

        # When
        result = client.more_like_these_search(
            more_like_these=these,
            collection_id=collection_id,
            filter=filter,
            account_id=account_params["id"],
        )

        # Then
        assert result.status == 200
        assert len(result.results) == 3
        for r in result.results:
            assert "variants" in r.model_dump().keys()
        for r in result.results:
            assert "variants_full_list" in r.model_dump().keys()

    # endregion

    # region Facets

    def test_semantic_search_with_facets(
        self,
        client: VantageClient,
        account_params: dict,
        test_collection_id: str,
    ):
        """
        Tests if semantic search will return correct result with facets.
        """
        # Given
        collection_id = test_collection_id
        search_text = "Test search"

        facets = [
            Facet(
                name="color",
                type=FacetType.COUNT,
            ),
            Facet(
                name="size",
                type=FacetType.COUNT,
                values=["sm", "md"],
            ),
        ]

        # When
        result = client.semantic_search(
            text=search_text,
            collection_id=collection_id,
            facets=facets,
            account_id=account_params["id"],
        )

        # Then
        assert result.status == 200
        assert len(result.results) == 3
        assert len(result.facets) == len(facets)

    def test_embedding_search_with_facets(
        self,
        client: VantageClient,
        account_params: dict,
        test_collection_id: str,
    ):
        """
        Tests if embedding search will return correct result with facets.
        """
        # Given
        collection_id = test_collection_id
        embedding = [1, 1, 1, 1, 1]

        facets = [
            Facet(
                name="color",
                type=FacetType.COUNT,
            ),
            Facet(
                name="size",
                type=FacetType.COUNT,
                values=["sm", "md"],
            ),
        ]

        # When
        result = client.embedding_search(
            embedding=embedding,
            collection_id=collection_id,
            facets=facets,
            account_id=account_params["id"],
        )

        # Then
        assert result.status == 200
        assert len(result.results) == 3
        assert len(result.facets) == len(facets)

    def test_more_like_this_search_with_facets(
        self,
        client: VantageClient,
        account_params: dict,
        test_collection_id: str,
    ):
        """
        Tests if MoreLikeThis search will return correct result with facets.
        """
        # Given
        collection_id = test_collection_id
        document_id = "en_0530926"

        facets = [
            Facet(
                name="color",
                type=FacetType.COUNT,
            ),
            Facet(
                name="size",
                type=FacetType.COUNT,
                values=["sm", "md"],
            ),
        ]

        # When
        result = client.more_like_this_search(
            document_id=document_id,
            collection_id=collection_id,
            facets=facets,
            account_id=account_params["id"],
        )

        # Then
        assert result.status == 200
        assert len(result.results) == 3
        assert len(result.facets) == len(facets)

    def test_more_like_these_search_with_facets(
        self,
        client: VantageClient,
        account_params: dict,
        test_collection_id: str,
    ):
        """
        Tests if MoreLikeThese search will return correct result with facets.
        """
        # Given
        collection_id = test_collection_id
        these = [
            MoreLikeTheseItem(
                weight=1.0,
                query_text="some text",
            ),
            MoreLikeTheseItem(
                weight=1.0,
                query_text="other text",
            ),
        ]

        facets = [
            Facet(
                name="color",
                type=FacetType.COUNT,
            ),
            Facet(
                name="size",
                type=FacetType.COUNT,
                values=["sm", "md"],
            ),
        ]

        # When
        result = client.more_like_these_search(
            more_like_these=these,
            collection_id=collection_id,
            facets=facets,
            account_id=account_params["id"],
        )

        # Then
        assert result.status == 200
        assert len(result.results) == 3
        assert len(result.facets) == len(facets)

    # endregion

    # region Additional

    def test_vantage_vibe_search(
        self,
        client: VantageClient,
        account_params: dict,
        test_collection_id: str,
    ):
        """
        Tests if Vantage Vibe search will return correct result.
        """
        # Given
        collection_id = test_collection_id
        vibe_id = "test-vibe-id"
        test_images = [
            VantageVibeImageUrl(url="https://www.someimageurl.com"),
            VantageVibeImageBase64(base64="imagebase64"),
        ]
        test_text = "test search"

        # When
        response = client.vantage_vibe_search(
            vibe_id=vibe_id,
            collection_id=collection_id,
            images=test_images,
            text=test_text,
            account_id=account_params["id"],
        )

        # Then
        assert response is not None
        assert response.status == 200
        assert len(response.results) == 3

<<<<<<< HEAD
    # endregion

    # region Approximate Results Count

    def test_if_approximate_results_count_returns_result(
        self,
        client: VantageClient,
        account_params: dict,
        test_collection_id: str,
    ):
        """
        Tests if approximate results count search will return correct result.
        """
        # Given
        collection_id = test_collection_id
        accuracy = 0.2
        search_text = "short legs and long body"
        total_counts = TotalCountsOptions(
            min_score_threshold=0.2, max_score_threshold=0.7
        )

        # When
        result = client.approximate_results_count_search(
            text=search_text,
            collection_id=collection_id,
            accuracy=accuracy,
            account_id=account_params["id"],
            total_counts=total_counts,
        )

        # Then
        assert result.total_count == 3

    def test_if_semantic_search_with_score_treshold_returns_result(
=======
    def test_semantic_query_suggestions(
>>>>>>> 87a06be3
        self,
        client: VantageClient,
        account_params: dict,
        test_collection_id: str,
    ):
        """
<<<<<<< HEAD
        Tests if semantic search will return correct result.
        """
        # Given
        collection_id = test_collection_id
        accuracy = 0.2
        search_text = "short legs and long body"
        total_counts = TotalCountsOptions(
            min_score_threshold=0.2, max_score_threshold=0.7
        )

        # When
        result = client.semantic_search(
            text=search_text,
            collection_id=collection_id,
            accuracy=accuracy,
            account_id=account_params["id"],
            total_counts=total_counts,
=======
        Tests happy path for semantic query suggestions.
        """
        # Given
        collection_id = test_collection_id
        text = "Test query text"
        max_suggestions = 3

        # When
        result = client.semantic_query_suggestions_search(
            collection_id,
            text,
            max_suggestions,
            account_id=account_params["id"],
>>>>>>> 87a06be3
        )

        # Then
        assert result.status == 200
<<<<<<< HEAD
        assert len(result.results) == 3
=======
        assert len(result.suggestions) == max_suggestions
>>>>>>> 87a06be3

    # endregion<|MERGE_RESOLUTION|>--- conflicted
+++ resolved
@@ -625,7 +625,32 @@
         assert response.status == 200
         assert len(response.results) == 3
 
-<<<<<<< HEAD
+    def test_semantic_query_suggestions(
+        self,
+        client: VantageClient,
+        account_params: dict,
+        test_collection_id: str,
+    ):
+        """
+        Tests happy path for semantic query suggestions.
+        """
+        # Given
+        collection_id = test_collection_id
+        text = "Test query text"
+        max_suggestions = 3
+
+        # When
+        result = client.semantic_query_suggestions_search(
+            collection_id,
+            text,
+            max_suggestions,
+            account_id=account_params["id"],
+        )
+
+        # Then
+        assert result.status == 200
+        assert len(result.suggestions) == max_suggestions
+
     # endregion
 
     # region Approximate Results Count
@@ -660,16 +685,12 @@
         assert result.total_count == 3
 
     def test_if_semantic_search_with_score_treshold_returns_result(
-=======
-    def test_semantic_query_suggestions(
->>>>>>> 87a06be3
-        self,
-        client: VantageClient,
-        account_params: dict,
-        test_collection_id: str,
-    ):
-        """
-<<<<<<< HEAD
+        self,
+        client: VantageClient,
+        account_params: dict,
+        test_collection_id: str,
+    ):
+        """
         Tests if semantic search will return correct result.
         """
         # Given
@@ -687,29 +708,10 @@
             accuracy=accuracy,
             account_id=account_params["id"],
             total_counts=total_counts,
-=======
-        Tests happy path for semantic query suggestions.
-        """
-        # Given
-        collection_id = test_collection_id
-        text = "Test query text"
-        max_suggestions = 3
-
-        # When
-        result = client.semantic_query_suggestions_search(
-            collection_id,
-            text,
-            max_suggestions,
-            account_id=account_params["id"],
->>>>>>> 87a06be3
-        )
-
-        # Then
-        assert result.status == 200
-<<<<<<< HEAD
-        assert len(result.results) == 3
-=======
-        assert len(result.suggestions) == max_suggestions
->>>>>>> 87a06be3
+        )
+
+        # Then
+        assert result.status == 200
+        assert len(result.results) == 3
 
     # endregion